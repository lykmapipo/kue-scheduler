{
  "name": "kue-scheduler",
  "version": "0.7.3",
  "description": "A job scheduler utility for kue, backed by redis and built for node.js with support of schedules restore on system restart",
  "main": "index.js",
  "scripts": {
    "test": "grunt test"
  },
  "repository": {
    "type": "git",
    "url": "https://github.com/lykmapipo/kue-scheduler.git"
  },
  "keywords": [
    "kue",
    "queue",
    "que",
    "q",
    "schedule",
    "every",
    "now",
    "at",
    "delayed",
    "jobs",
    "redis",
    "job",
    "worker",
    "restore",
    "reschedule"
  ],
  "author": "lykmapipo",
  "license": "MIT",
  "bugs": {
    "url": "https://github.com/lykmapipo/kue-scheduler/issues"
  },
  "homepage": "https://github.com/lykmapipo/kue-scheduler",
  "contributors": [
    {
      "name": "lykmapipo",
      "github": "https://github.com/lykmapipo"
    },
    {
      "name": "keenondrums",
      "github": "https://github.com/keenondrums"
    },
    {
      "name": "throrin19",
      "github": "https://github.com/throrin19"
    },
    {
      "name": "KeKs0r",
      "github": "https://github.com/KeKs0r"
    },
    {
      "name": "risseraka",
      "github": "https://github.com/risseraka"
    },
    {
      "name": "elyas-bhy",
      "github": "https://github.com/elyas-bhy"
    }
  ],
  "dependencies": {
    "async": "^2.4.1",
    "cron": "^1.2.1",
    "date.js": "^0.3.1",
    "human-interval": "^0.1.6",
<<<<<<< HEAD
    "kue": "^0.11.6",
    "kue-unique": "^1.0.2",
    "lodash": "^4.17.4",
    "redlock": "^3.0.0",
    "uuid": "^3.0.1"
=======
    "kue": "^0.11.5",
    "kue-unique": "^1.0.1",
    "lodash": "^4.17.2",
    "node-redis-warlock": "^0.2.0",
    "uuid": "^3.0.0"
>>>>>>> 609135b6
  },
  "devDependencies": {
    "chai": "^4.0.2",
    "faker": "^4.1.0",
    "grunt": "^1.0.1",
    "grunt-contrib-jshint": "^1.1.0",
    "grunt-mocha-test": "^0.13.2",
    "jshint-stylish": "^2.2.1",
    "mocha": "^3.4.2",
    "moment": "^2.18.1"
  }
}<|MERGE_RESOLUTION|>--- conflicted
+++ resolved
@@ -1,6 +1,6 @@
 {
   "name": "kue-scheduler",
-  "version": "0.7.3",
+  "version": "0.7.4",
   "description": "A job scheduler utility for kue, backed by redis and built for node.js with support of schedules restore on system restart",
   "main": "index.js",
   "scripts": {
@@ -60,32 +60,24 @@
     }
   ],
   "dependencies": {
-    "async": "^2.4.1",
+    "async": "^2.5.0",
     "cron": "^1.2.1",
     "date.js": "^0.3.1",
     "human-interval": "^0.1.6",
-<<<<<<< HEAD
     "kue": "^0.11.6",
     "kue-unique": "^1.0.2",
     "lodash": "^4.17.4",
-    "redlock": "^3.0.0",
-    "uuid": "^3.0.1"
-=======
-    "kue": "^0.11.5",
-    "kue-unique": "^1.0.1",
-    "lodash": "^4.17.2",
     "node-redis-warlock": "^0.2.0",
-    "uuid": "^3.0.0"
->>>>>>> 609135b6
+    "uuid": "^3.1.0"
   },
   "devDependencies": {
-    "chai": "^4.0.2",
+    "chai": "^4.1.0",
     "faker": "^4.1.0",
     "grunt": "^1.0.1",
     "grunt-contrib-jshint": "^1.1.0",
     "grunt-mocha-test": "^0.13.2",
     "jshint-stylish": "^2.2.1",
-    "mocha": "^3.4.2",
+    "mocha": "^3.5.0",
     "moment": "^2.18.1"
   }
 }