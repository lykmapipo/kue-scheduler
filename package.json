--- conflicted
+++ resolved
@@ -1,71 +1,35 @@
 {
-<<<<<<< HEAD
-  "name": "kue-scheduler",
-  "version": "0.5.0",
-  "description": "A job scheduler utility for kue, backed by redis and built for node.js",
-  "main": "index.js",
-  "scripts": {
-    "test": "grunt test"
-  },
-  "repository": {
-    "type": "git",
-    "url": "https://github.com/lykmapipo/kue-scheduler.git"
-  },
-  "keywords": [
-    "kue",
-    "queue",
-    "que",
-    "q",
-    "schedule",
-    "every",
-    "now",
-    "at",
-    "delayed",
-    "jobs",
-    "redis",
-    "job",
-    "worker"
-  ],
-  "author": "lykmapipo",
-  "license": "MIT",
-  "bugs": {
-    "url": "https://github.com/lykmapipo/kue-scheduler/issues"
-  },
-  "homepage": "https://github.com/lykmapipo/kue-scheduler",
-  "contributors": [
-    {
-      "name": "lykmapipo",
-      "github": "https://github.com/lykmapipo"
-=======
     "name": "kue-scheduler",
     "version": "0.5.1",
     "description": "A job scheduler utility for kue, backed by redis and built for node.js",
     "main": "index.js",
     "scripts": {
         "test": "grunt test"
->>>>>>> 2c2dba3c
     },
-    {
-      "name": "keenondrums",
-      "github": "https://github.com/keenondrums"
+    "repository": {
+        "type": "git",
+        "url": "https://github.com/lykmapipo/kue-scheduler.git"
     },
-    {
-      "name": "throrin19",
-      "github": "https://github.com/throrin19"
+    "keywords": [
+        "kue",
+        "queue",
+        "que",
+        "q",
+        "schedule",
+        "every",
+        "now",
+        "at",
+        "delayed",
+        "jobs",
+        "redis",
+        "job",
+        "worker"
+    ],
+    "author": "lykmapipo",
+    "license": "MIT",
+    "bugs": {
+        "url": "https://github.com/lykmapipo/kue-scheduler/issues"
     },
-<<<<<<< HEAD
-    {
-      "name": "KeKs0r",
-      "github": "https://github.com/KeKs0r"
-    },
-    {
-      "name": "risseraka",
-      "github": "https://github.com/risseraka"
-    },
-    {
-      "name": "elyas-bhy",
-      "github": "https://github.com/elyas-bhy"
-=======
     "homepage": "https://github.com/lykmapipo/kue-scheduler",
     "contributors": [{
         "name": "lykmapipo",
@@ -105,31 +69,5 @@
         "jshint-stylish": "^2.1.0",
         "mocha": "^2.3.4",
         "moment": "^2.10.6"
->>>>>>> 2c2dba3c
     }
-  ],
-  "dependencies": {
-    "async": "^1.5.0",
-    "cron": "^1.0.9",
-    "date.js": "^0.2.1",
-    "human-interval": "^0.1.5",
-    "kue-unique": "^1.0.0",
-    "lodash": "^3.10.1",
-    "node-uuid": "^1.4.7",
-    "redlock": "^2.0.0"
-  },
-  "peerDependencies": {
-    "kue": "^0.10.5"
-  },
-  "devDependencies": {
-    "chai": "^3.4.1",
-    "faker": "^3.0.1",
-    "grunt": "^0.4.5",
-    "grunt-contrib-jshint": "^0.11.3",
-    "grunt-mocha-test": "^0.12.7",
-    "jshint-stylish": "^2.1.0",
-    "kue": "^0.10.5",
-    "mocha": "^2.3.4",
-    "moment": "^2.10.6"
-  }
 }