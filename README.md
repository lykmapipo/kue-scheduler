--- conflicted
+++ resolved
@@ -234,17 +234,6 @@
 
 ```
 
-<<<<<<< HEAD
-if you experience the following error: `ReplyError: ERR unknown command 'config'`, which will happen if you're using a redis instance with the config command disabled (AWS Elasticache for example) you must call createQueue with the skipConfig option and manually ensure that the `notify-keyspace-events` configuration key is set to `Ex`. 
-
-Example
-```js
-//create scheduler instance(process) without it updating the redis config.
-var scheduler = kue.createQueue({
-    skipConfig: true
-});
-```
-=======
 - `skipConfig:boolen` - tells `kue-scheduler` to skip enabling enabling key expiry notification.
 Example
 ```js
@@ -252,9 +241,8 @@
 var scheduler = kue.createQueue({
     skipConfig:true
 });
-``` 
->>>>>>> 6a01cbca
-
+```
+*Note! if you experience the following error: `ReplyError: ERR unknown command 'config'`, which will happen if you're using a redis instance with the config command disabled (AWS Elasticache for example) you must call createQueue with the `skipConfig` option and manually ensure that the `notify-keyspace-events` configuration key is set to `Ex`.*
 
 ## API
 
